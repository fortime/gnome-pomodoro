--- conflicted
+++ resolved
@@ -64,13 +64,6 @@
 
 libgnome_pomodoro_la_LIBADD = \
     $(GNOME_POMODORO_LIBS)
-<<<<<<< HEAD
-
-libgnome_pomodoro_la_DEPENDENCIES = \
-    $(top_builddir)/vapi/gnome-desktop-3.0.vapi \
-    $(top_builddir)/vapi/upower-glib.vapi
-=======
->>>>>>> f24ea6a9
 
 libgnome_pomodoro_la_DEPENDENCIES = \
     $(top_builddir)/vapi/gnome-desktop-3.0.vapi
