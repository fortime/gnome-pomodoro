--- conflicted
+++ resolved
@@ -127,22 +127,6 @@
 
         this.on_task_changed ();
     }
-<<<<<<< HEAD
-
-    private void on_task_changed ()
-    {
-        var attribs = new Pango.AttrList ();
-
-        if (this.task.is_done) {
-            var strikethrough = Pango.attr_strikethrough_new (true);
-            attribs.insert ((owned) strikethrough);
-        }
-
-        label.set_attributes (attribs);
-    }
-}
-=======
->>>>>>> 1ea6b382
 
     private void on_task_changed ()
     {
@@ -235,11 +219,6 @@
 
     public GLib.List<unowned Task> get_selection ()
     {
-<<<<<<< HEAD
-        var task = new Task ();
-        task.summary = text;
-
-=======
         var selection = new GLib.List<unowned Task> ();
 
 		foreach (var row in this.list_box.get_selected_rows ()) {
@@ -366,7 +345,6 @@
         var task = new Task ();
         task.summary = text;
 
->>>>>>> 1ea6b382
         var row = new TaskListRow (task);
         row.show ();
 
@@ -602,13 +580,6 @@
         this.task_list_pane = new TaskListPane ();
         this.task_list_pane.show ();
 
-<<<<<<< HEAD
-        var scrolled_window = new Gtk.ScrolledWindow (null, null);
-        scrolled_window.set_policy (Gtk.PolicyType.NEVER,
-                                    Gtk.PolicyType.AUTOMATIC);
-        scrolled_window.add (this.task_list_box);
-        scrolled_window.show ();
-=======
         this.task_list_pane.selection_changed.connect (() => {
             var items = this.task_list_pane.get_selection ();
             var n_items = items.length ();
@@ -631,7 +602,6 @@
 
             this.selection_menubutton_label.label = label;
         });
->>>>>>> 1ea6b382
 
         this.stack.add_named (this.task_list_pane, "task-list");
     }
